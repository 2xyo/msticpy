# -------------------------------------------------------------------------
# Copyright (c) Microsoft Corporation. All rights reserved.
# Licensed under the MIT License. See License.txt in the project root for
# license information.
# --------------------------------------------------------------------------
"""Miscellaneous helper methods for Jupyter Notebooks."""
import contextlib
import sys
import traceback
from typing import List, Tuple, Union

from IPython.display import display

from .._version import VERSION
from .utility import is_ipython

__version__ = VERSION
__author__ = "Ian Hellen"


# placeholder for pkg_config.get_config - this function is
# overwritten by msticpy.common.pkg_config
def _get_config(setting_path: str):
    del setting_path
    return True


# Standard exception types
class MsticpyException(Exception):
    """Default exception class for msticpy."""


class MsticpyConfigException(MsticpyException):
    """Configuration exception class for msticpy."""


class MsticpyResourceException(MsticpyException):
    """Exception class for resource errors."""


######################################
# User-friendly displayable exceptions
# ------------------------------------
# Note: for ease of distinguishing the two exception types
# name any classes derived from MsticpyUserError with an "Error"
# suffix. Name classes derived from MsticpyException with an
# "Exception" suffix
class MsticpyUserError(MsticpyException):
    """Msticpy User exception displaying friendly message."""

    _display_exceptions = True

    DEF_HELP_URI = ("msticpy documentation", "https://msticpy.readthedocs.org")

    def __init__(
        self, *args, help_uri: Union[Tuple[str, str], str, None] = None, **kwargs
    ):
        """
        Create an instance of the MsticpyUserError class.

        Parameters
        ----------
        args : Iterable of strings
            Args will be printed as text of the exception.
        help_uri : Union[Tuple[str, str], str, None], optional
            Primary URL, by default "https://msticpy.readthedocs.org"

        Other Parameters
        ----------------
        title : str, optional
            If a `title` keyword argument is supplied it will be used
            to create the title line.
        *_uri : str, optional
            Additional keyword arguments who's names end in "_uri"
            will be used to create a list of references in addition to
            the primary `help_uri`
        display : bool, optional
            Display the exception when created. By default, True

        Notes
        -----
        The exception text is displayed when the exception is created
        and *not* when it is raised. We recommend creating the exception
        within the `raise` statement. E.g.

        `raise MsticpyUserException(arg1, arg2...)`

        Developer note:
        Any classes derived from MsticpyUserError should be named with
        an "Error" suffix to distinguish these from standard exception types.

        """
        # This nasty-looking thing just means that this is a list that
        # holds:
        # just strings - for simple args strings
        # tuples(str, str) - if the item is annotated as a uri or title
        # tuple(tuple(str, str), str) - if the URI is a tuple of display_name, URI
        self._output: List[
            Union[str, Tuple[str, str], Tuple[Tuple[str, str], str]]
        ] = []
        title = kwargs.pop("title", "we've hit an error while running")
        disp_exception = kwargs.pop("display", True)
        self._output.append((f"{self.__class__.__name__} - {title}", "title"))

        self._output.extend(args)

        self._output.append("\nFor more help on fixing this error see:")
        if not help_uri:
            help_uri = self.DEF_HELP_URI
        self._output.append((help_uri, "uri"))  # type: ignore

        help_args = [
            kw_val for kw_arg, kw_val in kwargs.items() if kw_arg.endswith("_uri")
        ]
        if help_args:
            self._output.append("You can find other related help here:")
<<<<<<< HEAD
            self._output.extend((uri, "uri") for uri in help_args)
        self._context = self._format_exception_context(
            stack=traceback.format_stack(limit=5),
            frame_locals=sys._getframe(1).f_locals,
        )
=======
            for uri in help_args:
                self._output.append((uri, "uri"))
>>>>>>> 09ca37bb
        if _get_config("msticpy.FriendlyExceptions") and disp_exception:
            self._display_exception()

        # add the extra elements to the the exception standard args.
        ex_args = [title, *args, help_uri, *help_args]
        super().__init__(*ex_args)

    @classmethod
    @contextlib.contextmanager
    def no_display_exceptions(cls):
        """Context manager to block exception display to IPython/stdout."""
        cls._display_exceptions = False
        yield
        cls._display_exceptions = True

    @property
    def help_uri(self) -> Union[Tuple[str, str], str]:
        """Get the default help URI."""
        return self.DEF_HELP_URI

    def _display_exception(self):
        if not self._display_exceptions:
            return
        if is_ipython(notebook=True):
            display(self)
        else:
            self._display_txt_exception()

    def _repr_html_(self):
        """Return HTML-formatted exception text."""
        ex_style = """
        <style>
            div.solid {border: thin solid black; padding:10px;}
            p.title {background-color:Tomato; padding:5px;}
            ul.circle {list-style-type: circle;}
            div.indent {text-indent: 20px; padding: 0px}
        </style>
        """
        div_tmplt = "<div class='solid'>{content}</div>"
        about_blank = "target='_blank' rel='noopener noreferrer'"
        content = []
        for line in self._output:
            if isinstance(line, tuple):
                l_content, l_type = line
                if l_type == "title":
                    content.append(f"<h3><p class='title'>{l_content}</p></h3>")
                elif l_type == "uri":
                    if isinstance(l_content, tuple):
                        name, uri = l_content
                    else:
                        name = uri = l_content
                    content.append(
                        f"<ul class='circle'><li><a href='{uri}' {about_blank}>"
                        f"{name}</a></li></ul>"
                    )
            else:
                text_line = line.replace("\n", "<br>")
                content.append(f"{text_line}<br>")

        if self._context:
            context = [f"<div class='indent'>{line}</div>" for line in self._context]
            content.extend(
                (
                    "<summary>Additional context<details>",
                    *context,
                    "</details></summary>",
                )
            )

        return "".join((ex_style, div_tmplt.format(content="".join(content))))

    def _display_txt_exception(self):
        """Display text-only version of the exception text."""
        print(self._get_exception_text())

    def _get_exception_text(self) -> str:
        out_lines: List[str] = []
        for line in self._output:
            if isinstance(line, tuple):
                l_content, l_type = line
                if isinstance(l_content, tuple):
                    l_content = l_content[0]
                if l_type == "title":
                    out_lines.extend(
                        ("-" * len(l_content), l_content, "-" * len(l_content))
                    )
                elif l_type == "uri":
                    if isinstance(l_content, tuple):
                        out_lines.append(f" - {': '.join(l_content)}")
                    else:
                        out_lines.append(f" - {l_content}")
            else:
                out_lines.append(line)
        if self._context:
            out_lines.extend(["", "Exception context:", *self._context])
        return "\n".join(out_lines)

    @staticmethod
    def _format_exception_context(stack, frame_locals):
        context_lines: List[str] = ["Stack:", *stack, "---", "Locals:"]
        context_lines.extend(
            f"{var} ({type(val).__name__}) = {val}" for var, val in frame_locals.items()
        )
        ex_type, ex_value, ex_traceback = sys.exc_info()
        if ex_traceback:
            context_lines.extend(
                (
                    "---",
                    "Exception was raised by:",
                    *(traceback.format_exception(ex_type, ex_value, ex_traceback)),
                )
            )
        return context_lines


class MsticpyUserConfigError(MsticpyUserError):
    """Configuration user exception class for msticpy."""

    DEF_HELP_URI = (
        "Configuring msticpy",
        "https://msticpy.readthedocs.io/en/latest/getting_started/msticpyconfig.html",
    )

    def __init__(
        self, *args, help_uri: Union[Tuple[str, str], str, None] = None, **kwargs
    ):
        """
        Create generic user configuration exception.

        Parameters
        ----------
        help_uri : Union[Tuple[str, str], str, None], optional
            Override the default help URI.

        """
        def_mssg = "There is a problem with configuration in your msticpyconfig.yaml."
        mp_loc_mssg = [
            "Ensure that the path to your msticpyconfig.yaml is specified with"
            + " the MSTICPYCONFIG environment variable.",
            "Or ensure that a copy of this file is in the current directory.",
        ]
        add_args = [*args, *mp_loc_mssg] if args else [def_mssg, *mp_loc_mssg]
        if help_uri:
            uri: Union[Tuple[str, str], str] = help_uri
            add_uris = {"basehelp_uri": self.DEF_HELP_URI}
        else:
            uri = self.DEF_HELP_URI
            add_uris = {}
        super().__init__(*add_args, help_uri=uri, **add_uris, **kwargs)


class MsticpyKeyVaultConfigError(MsticpyUserConfigError):
    """Key Vault configuration exception."""

    DEF_HELP_URI = (
        "Using keyvault to store msticpy secrets",
        "https://msticpy.readthedocs.io/en/latest/getting_started/msticpyconfig.html"
        + "#specifying-secrets-as-key-vault-secrets",
    )

    def __init__(
        self, *args, help_uri: Union[Tuple[str, str], str, None] = None, **kwargs
    ):
        """
        Create Key Vault configuration exception.

        Parameters
        ----------
        help_uri : Union[Tuple[str, str], str, None], optional
            Override the default help URI.

        """
        mssg = (
            "Please verify that a valid KeyVault section has been configured"
            + "in your msticpyconfig.yaml."
        )
        add_args = [*args, mssg]
        uri = help_uri or self.DEF_HELP_URI
        super().__init__(*add_args, help_uri=uri, **kwargs)


class MsticpyKeyVaultMissingSecretError(MsticpyKeyVaultConfigError):
    """Missing secret exception."""

    def __init__(
        self, *args, help_uri: Union[Tuple[str, str], str, None] = None, **kwargs
    ):
        """
        Create Key Vault missing key exception.

        Parameters
        ----------
        help_uri : Union[Tuple[str, str], str, None], optional
            Override the default help URI.

        """
        mssg = (
            "Please verify that the item using this secret is properly"
            + " configured in in your msticpyconfig.yaml."
        )
        add_args = [*args, mssg]
        uri = help_uri or self.DEF_HELP_URI
        super().__init__(*add_args, help_uri=uri, **kwargs)


class MsticpyAzureConfigError(MsticpyUserConfigError):
    """Exception class for AzureData."""

    DEF_HELP_URI = (
        "Using the Azure API connector",
        "https://msticpy.readthedocs.io/en/latest/data_acquisition/AzureData.html"
        + "#instantiating-and-connecting-with-an-azure-data-connector",
    )

    def __init__(
        self, *args, help_uri: Union[Tuple[str, str], str, None] = None, **kwargs
    ):
        """
        Create Azure data missing configuration exception.

        Parameters
        ----------
        help_uri : Union[Tuple[str, str], str, None], optional
            Override the default help URI.

        """
        uri = help_uri or self.DEF_HELP_URI
        super().__init__(*args, help_uri=uri, **kwargs)


class MsticpyNotConnectedError(MsticpyUserError):
    """Exception class for NotConnected errors."""

    DEF_HELP_URI = (
        "Querying and importing data",
        "https://msticpy.readthedocs.io/en/latest/DataAcquisition.html"
        + "#querying-and-importing-data",
    )


class MsticpyNoDataSourceError(MsticpyUserError):
    """Exception class for missing data source errors."""

    DEF_HELP_URI = (
        "Querying and importing data",
        "https://msticpy.readthedocs.io/en/latest/DataAcquisition.html"
        + "#querying-and-importing-data",
    )


class MsticpyDataQueryError(MsticpyUserError):
    """Exception class for data query errors."""

    DEF_HELP_URI = (
        "Query failed",
        "https://msticpy.readthedocs.io/en/latest/DataAcquisition.html"
        + "#querying-and-importing-data",
    )


class MsticpyConnectionError(MsticpyUserError):
    """Exception class for KqlConnection errors."""

    DEF_HELP_URI = (
        "DataProviders",
        "https://msticpy.readthedocs.io/en/latest/data_acquisition/DataProviders.html",
    )


class MsticpyKqlConnectionError(MsticpyUserError):
    """Exception class for KqlConnection errors."""

    DEF_HELP_URI = (
        "Connecting to Microsoft Sentinel",
        "https://msticpy.readthedocs.io/en/latest/data_acquisition/DataProviders.html"
        + "#connecting-to-an-azure-sentinel-workspace",
    )


class MsticpyImportExtraError(MsticpyUserError, ImportError):
    """Exception class for Imports that need an extra."""

    DEF_HELP_URI = (
        "Installing msticpy",
        "https://msticpy.readthedocs.io/en/latest/getting_started/Installing.html",
    )

    def __init__(
        self, *args, help_uri: Union[Tuple[str, str], str, None] = None, **kwargs
    ):
        """
        Create import missing extra exception.

        Parameters
        ----------
        help_uri : Union[Tuple[str, str], str, None], optional
            Override the default help URI.
        extra : str
            The name of the setup extra that needs to be installed.

        """
        extra = kwargs.pop("extra", None)
        if not extra:
            raise AttributeError("Keyword argument 'extra' must be supplied")
        mssg = "".join(
            [
                "This feature requires one or more additional packages",
                " to be installed.\n",
                "To do this run the command:\n",
                f"pip install msticpy[{extra}]",
            ]
        )
        add_args = [*args, mssg]
        uri = help_uri or self.DEF_HELP_URI
        super().__init__(*add_args, help_uri=uri, **kwargs)


class MsticpyAzureConnectionError(MsticpyUserError):
    """Exception class for Azure Connection errors."""

    DEF_HELP_URI = (
        "Connecting to Microsoft Sentinel",
        "https://msticpy.readthedocs.io/en/latest/data_acquisition/AzureData.html"
        + "#instantiating-and-connecting-with-an-azure-data-connector",
    )


class MsticpyParameterError(MsticpyUserError):
    """Exception class for missing/incorrect parameters."""

    DEF_HELP_URI = ("MSTICPy documentation", "https://msticpy.readthedocs.io")

    def __init__(
        self, *args, help_uri: Union[Tuple[str, str], str, None] = None, **kwargs
    ):
        """
        Create parameter exception.

        Parameters
        ----------
        help_uri : Union[Tuple[str, str], str, None], optional
            Override the default help URI.
        parameters : Union[str, List[str]
            The name of the bad parameter(s).

        """
        parameter = kwargs.pop("parameter", None)
        if not parameter:
            raise AttributeError("Keyword argument 'parameter' must be supplied")
        mssg = "One or more parameters were incorrect."
        if isinstance(parameter, str):
            parameter = [parameter]
        add_args = [*args, mssg, ", ".join(parameter)]
        uri = help_uri or self.DEF_HELP_URI
        super().__init__(*add_args, help_uri=uri, **kwargs)<|MERGE_RESOLUTION|>--- conflicted
+++ resolved
@@ -114,16 +114,11 @@
         ]
         if help_args:
             self._output.append("You can find other related help here:")
-<<<<<<< HEAD
             self._output.extend((uri, "uri") for uri in help_args)
         self._context = self._format_exception_context(
             stack=traceback.format_stack(limit=5),
             frame_locals=sys._getframe(1).f_locals,
         )
-=======
-            for uri in help_args:
-                self._output.append((uri, "uri"))
->>>>>>> 09ca37bb
         if _get_config("msticpy.FriendlyExceptions") and disp_exception:
             self._display_exception()
 
