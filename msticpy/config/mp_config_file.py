# -------------------------------------------------------------------------
# Copyright (c) Microsoft Corporation. All rights reserved.
# Licensed under the MIT License. See License.txt in the project root for
# license information.
# --------------------------------------------------------------------------
"""Msticpy Config class."""

import io
import os
import pprint
from contextlib import redirect_stdout, suppress
from datetime import datetime
from pathlib import Path
from typing import Any, Dict, Optional, Union

import ipywidgets as widgets
import yaml
from IPython.display import display

from .._version import VERSION

try:
    from ..auth.keyvault_client import BHKeyVaultClient, MsticpyKeyVaultConfigError

    _KEYVAULT = True
except ImportError:
    _KEYVAULT = False

try:
    from ..context.azure.sentinel_core import MicrosoftSentinel

    _SENTINEL = True
except ImportError:
    _SENTINEL = False
from ..common.pkg_config import refresh_config, validate_config
from .comp_edit import CompEditDisplayMixin, CompEditStatusMixin
from .file_browser import FileBrowser

__version__ = VERSION
__author__ = "Ian Hellen"


_CONFIG_MAP = {
    "resource_group": "ResourceGroup",
    "subscription_id": "SubscriptionId",
    "tenant_id": "TenantId",
    "workspace_id": "WorkspaceId",
}

_TXT_STYLE = {
    "style": {"description_width": "150px"},
    "layout": widgets.Layout(width="99%"),
}


# pylint: disable=too-many-instance-attributes
class MpConfigFile(CompEditStatusMixin, CompEditDisplayMixin):
    """
    MSTICPy Configuration management class.

    Use the functions from the commandline or display
    in a Jupyter notebook to use interactive version.

    """

    _DEF_FILENAME = "./msticpyconfig.yaml"

    def __init__(
        self,
        file: Union[str, Path, None] = None,
        settings: Optional[Dict[str, Any]] = None,
    ):
        """
        Create an instance of the MSTICPy Configuration helper class.

        Parameters
        ----------
        file : Optional[str], optional
            config file to load, by default None
        settings : Optional[Dict[str, Any]], optional
            setting dict to load, by default None

        """
        self.settings = settings or {}

        self.kv_client: Any = None

        # Set up controls
        self.file_browser = FileBrowser(select_cb=self.load_from_file)
        self.txt_viewer = widgets.Textarea(
            layout=widgets.Layout(width="99%", height="300px")
        )
        self.btn_close = widgets.Button(description="Close viewer")
        self.btn_close.on_click(self._close_view)

        self.html_title = widgets.HTML("<h3>MSTICPy settings</h3>")
        self.txt_current_file = widgets.Text(description="Current file", **_TXT_STYLE)
        self.txt_current_file.observe(self._update_curr_file, "value")
        self.txt_curr_mpconfig = widgets.Text(
<<<<<<< HEAD
            description="Value of MSTICPYCONFIG", **_TXT_STYLE
        )

=======
            description="MSTICPYCONFIG setting", **_TXT_STYLE
        )
        self._txt_import_url = widgets.Text(
            description="MS Sentinel Portal URL", **_TXT_STYLE
        )
        self._last_workspace: Dict[str, Dict[str, str]]
>>>>>>> 09ca37bb
        self.buttons: Dict[str, widgets.Button] = {}
        self.btn_pane = self._setup_buttons()
        self.info_pane = widgets.VBox(
            [
                self.txt_current_file,
                self.txt_curr_mpconfig,
                self._txt_import_url,
            ],
            layout=self.border_layout("80%"),
        )
        self.viewer = widgets.VBox([])
        self.edit_controls = widgets.VBox([self.btn_pane, self.info_pane])
        self.layout = widgets.VBox(
            [
                self.html_title,
                self.edit_controls,
                self.viewer,
            ],
            layout=self.border_layout("99%"),
        )

<<<<<<< HEAD
        self.mp_config_def_path = os.environ.get("MSTICPYCONFIG", None)
        if (
            self.mp_config_def_path is not None
            and not Path(self.mp_config_def_path).is_file()
        ):
            self.set_status(
                "MSTICPYCONFIG env variable is pointing to invalid path."
                + self.mp_config_def_path
=======
        self.mp_config_env_path = os.environ.get("MSTICPYCONFIG", None)
        self.txt_curr_mpconfig.value = self.mp_config_env_path or ""
        self.mp_config_def_path = self.mp_config_env_path
        if (
            self.mp_config_env_path is not None
            and not Path(self.mp_config_env_path).is_file()
        ):
            self.set_status(
                "MSTICPYCONFIG env variable is pointing to invalid path."
                + self.mp_config_env_path
>>>>>>> 09ca37bb
            )
            self.mp_config_def_path = self._DEF_FILENAME
        if settings is not None:
            self.current_file = file or self._DEF_FILENAME
        else:
            self.current_file = file or self.mp_config_def_path

        self.txt_current_file.value = self.current_file or ""

        if settings is not None:
            # If caller has supplied settings, we don't want to load
            # anything from a file
            return
        if self.current_file and Path(self.current_file).is_file():
            self.load_from_file(self.current_file)
        else:
            self.set_status(f"Filename does not exist: '{self.current_file}'.")

    @property
    def current_file(self):
        """Return currently loaded file path."""
        return self._current_file

    @current_file.setter
    def current_file(self, file_name: Union[str, Path]):
        self._current_file = str(file_name)
        self.txt_current_file.value = self._current_file or ""

    def _update_curr_file(self, change):
        del change
        self.current_file = self.txt_current_file.value

    def load_default(self):
        """Load default settings specified by MSTICPYCONFIG env var."""
        if self.mp_config_def_path:
            self.current_file = self.mp_config_def_path
            with suppress(FileNotFoundError):
                self.load_from_file(self.mp_config_def_path)

    def browse_for_file(self, show: bool = True):
        """Open the browser to browser/search fr a file."""
        self.viewer.children = [self.file_browser.layout, self.btn_close]
        if show:
            display(self.viewer)

    def load_from_file(self, file: Union[str, Path]):
        """Load settings from `file`."""
        self.settings = self._read_mp_config(file)
        self.current_file = file

    def view_settings(self, show: bool = True):
        """View the current settings as text."""
        self.txt_viewer.value = pprint.pformat(self.settings, compact=True)
        self.viewer.children = [self.txt_viewer, self.btn_close]
        if show:
            display(self.viewer)

    def _close_view(self, btn):
        del btn
        self.viewer.children = []

    def validate_settings(self, show: bool = True):
        """Run the validator against currently loaded settings."""
        results = io.StringIO()
        with redirect_stdout(results):
            validate_config(mp_config=self.settings)
        self.txt_viewer.value = results.getvalue()
        self.viewer.children = [self.txt_viewer, self.btn_close]
        if show:
            display(self.viewer)

    def save_to_file(self, file: str, backup: bool = True):
        """
        Save current configuration to `file`.

        Parameters
        ----------
        file : str
            The file path to save to.
        backup : bool, optional
            Create a backup file, if overwriting existing file,
            by default True

        """
        # remove empty settings sections before saving
        empty_items = [
            section for section, settings in self.settings.items() if not settings
        ]
        for empty_section in empty_items:
            del self.settings[empty_section]
        # create a backup, if required
        if backup and Path(file).is_file():
            Path(file).replace(f"{file}.save_{datetime.now().strftime('%H%M%S')}")
        with open(file, "w", encoding="utf-8") as mp_hdl:
            yaml.safe_dump(self.settings, mp_hdl)

    def show_kv_secrets(self, show: bool = True):
        """Show secrets from currently configured Key Vault."""
        view_text = []
        if not _KEYVAULT:
            self.txt_viewer.value = "\n".join(
                [
                    "Azure keyvault libraries not found.",
                    "Please install 'azure_keyvault_secrets' and",
                    "'azure_mgmt_keyvault'",
                ]
            )
            self.viewer.children = [self.txt_viewer, self.btn_close]
            if show:
                display(self.viewer)
            return
        if self.kv_client is None:
            try:
                self.kv_client = BHKeyVaultClient()
            except MsticpyKeyVaultConfigError:
                view_text = ["Key Vault settings have not been configured correctly."]
        if self.kv_client is not None:
            try:
                secrets = self.kv_client.secrets
            except Exception as err:  # pylint: disable=broad-except
                view_text.extend(
                    [
                        "Could not get secrets list from Key Vault.",
                        "It is likely that the authentication failed."
                        f"The exception is show here: {err}",
                    ]
                )
                secrets = []

            for sec_path in secrets:
                sec_name = sec_path.rsplit("/", maxsplit=1)[-1]
                try:
                    sec_result = f"Value: '{self.kv_client.get_secret(sec_name)}'"
                except Exception:  # pylint: disable=broad-except
                    sec_result = "Value: Could not display secret"
                view_text.append(f"Secret '{sec_name}'  {sec_result}")
        self.txt_viewer.value = "\n".join(view_text)
        self.viewer.children = [self.txt_viewer, self.btn_close]
        if show:
            display(self.viewer)

    @staticmethod
    def get_workspace_from_url(url: str) -> Dict[str, Dict[str, str]]:
        """
        Return workspace settings from Sentinel portal URL.

        Parameters
        ----------
        url : str
            The URL of the Azure portal page for the Sentinel workspace.

        Returns
        -------
        Dict[str, Dict[str, str]]
            Dictionary with a single element keyed by workspace name
            The value is the workspace settings dictionary for the
            workspace.

        """
        return MicrosoftSentinel.get_workspace_details_from_url(url)

    def _show_sentinel_workspace(self, show: bool = True):
        """Fetch settings from Sentinel Portal URL."""
        if not self._txt_import_url.value:
            return
        self._last_workspace = self.get_workspace_from_url(self._txt_import_url.value)
        workspace_settings = pprint.pformat(self._last_workspace, compact=True)
        self.txt_viewer.value = "\n".join(
            [
                workspace_settings,
                "\n"
                "Use 'Import into settings' button to import into current settings.",
            ]
        )
        self.viewer.children = [self.txt_viewer, self.btn_close]
        if self._last_workspace:
            self.buttons["import_workspace"].disabled = False
        if show:
            display(self.viewer)

    def _import_sentinel_settings(self):
        """Import sentinel settings from portal URL."""
        if not self._last_workspace:
            return
        curr_workspaces = self.settings.get("AzureSentinel", {}).get("Workspaces")
        curr_workspaces.update(self._last_workspace)
        self.view_settings()

    def _read_mp_config(self, file):
        if Path(file).is_file():
            with open(file, "r", encoding="utf-8") as mp_hdl:
                try:
                    return yaml.safe_load(mp_hdl)
                except yaml.scanner.ScannerError as err:
                    self.set_status(str(err))
        raise FileNotFoundError(f"Cannot read file {file}")

    def map_json_to_mp_ws(self):
        """Map config.json settings to MSTICPy settings."""
        if "resource_group" in self.settings:
            ws_settings = {
                config: self.settings[entry] for entry, config in _CONFIG_MAP.items()
            }
            workspace = self.settings.get("workspace_name", "Default")
            self.settings = {"AzureSentinel": {"Workspaces": {workspace: ws_settings}}}
            return self.settings
        return {}

    @staticmethod
    def refresh_mp_config():
        """Refresh global MSTICPy settings from config file."""
        refresh_config()

    def _convert_to_mp(self, btn):
        del btn
        self.map_json_to_mp_ws()
        self.view_settings()

    def _save_file(self, btn):
        del btn
        if self.current_file:
            self.save_to_file(file=self.current_file, backup=True)

    def _btn_func(self, func_name: str):
        """Wrap methods to be called from button events."""

        def _btn_exec(*args):
            del args
            func = getattr(self, func_name)
            func()

        return _btn_exec

    def _btn_func_no_disp(self, func_name: str):
        """Wrap methods to be called from button events."""

        def _btn_exec(*args):
            del args
            func = getattr(self, func_name)
            func(show=False)

        return _btn_exec

    _BUTTON_DEFS = {
        "load": {
            "description": "Load File",
            "tooltip": "Load a settings file from a path.",
        },
        "load_def": {
            "description": "Load default",
            "tooltip": "Load default settings from configured msticpyconfig.yaml.",
        },
        "reload": {
            "description": "Reload",
            "tooltip": "Reload current saved settings to MSTICPy.",
        },
        "view": {
            "description": "View Settings",
            "tooltip": "Display settings in viewer.",
        },
        "convert": {
            "description": "Convert to MP",
            "tooltip": "Convert config.json settings to MSTICPy format.",
        },
        "save": {
            "description": "Save File",
            "tooltip": "Save current settings to current file.",
        },
        "validate": {
            "description": "Validate Settings",
            "tooltip": "Run validation checks on current settings.",
        },
        "showkv": {
            "description": "Show Key Vault secrets",
            "tooltip": "Show Key Vault secrets from current config.",
        },
        "get_workspace": {
            "description": "Get Workspace from URL",
            "tooltip": "Import Sentinel workspace settings from portal URL.",
        },
        "import_workspace": {
            "description": "Import into settings",
            "tooltip": "Import retrieved Workspace settings into current settings.",
            "disabled": True,
        },
    }

    def _setup_buttons(self):
        btn_style = {"layout": widgets.Layout(width="200px")}
        self.buttons["load"] = widgets.Button(
            **(self._BUTTON_DEFS["load"]), **btn_style
        )
        self.buttons["load_def"] = widgets.Button(
            **(self._BUTTON_DEFS["load_def"]), **btn_style
        )
        self.buttons["reload"] = widgets.Button(
            **(self._BUTTON_DEFS["reload"]), **btn_style
        )
        self.buttons["view"] = widgets.Button(
            **(self._BUTTON_DEFS["view"]), **btn_style
        )
        self.buttons["validate"] = widgets.Button(
            **(self._BUTTON_DEFS["validate"]), **btn_style
        )
        self.buttons["convert"] = widgets.Button(
            **(self._BUTTON_DEFS["convert"]), **btn_style
        )
        self.buttons["save"] = widgets.Button(
            **(self._BUTTON_DEFS["save"]), **btn_style
        )
        self.buttons["showkv"] = widgets.Button(
            **(self._BUTTON_DEFS["showkv"]), **btn_style
        )
        self.buttons["get_workspace"] = widgets.Button(
            **(self._BUTTON_DEFS["get_workspace"]), **btn_style
        )
        self.buttons["import_workspace"] = widgets.Button(
            **(self._BUTTON_DEFS["import_workspace"]), **btn_style
        )
        self._btn_view_setting = widgets.Button(
            description="Get Workspace", **btn_style
        )
        self._btn_import_settings = widgets.Button(
            description="Import into settings", disabled=True, **btn_style
        )

        self.buttons["load"].on_click(self._btn_func_no_disp("browse_for_file"))
        self.buttons["load_def"].on_click(self._btn_func("load_default"))
        self.buttons["view"].on_click(self._btn_func_no_disp("view_settings"))
        self.buttons["validate"].on_click(self._btn_func_no_disp("validate_settings"))
        self.buttons["convert"].on_click(self._convert_to_mp)
        self.buttons["save"].on_click(self._save_file)
        self.buttons["reload"].on_click(self._btn_func("refresh_mp_config"))
        self.buttons["showkv"].on_click(self._btn_func_no_disp("show_kv_secrets"))
        self.buttons["get_workspace"].on_click(
            self._btn_func("_show_sentinel_workspace")
        )
        self.buttons["import_workspace"].on_click(
            self._btn_func("_import_sentinel_settings")
        )

        btns1 = widgets.VBox(list(self.buttons.values())[: len(self.buttons) // 2])
        # flake8: noqa: E203
        # conflicts with Black formatting
        btns2 = widgets.VBox(list(self.buttons.values())[len(self.buttons) // 2 :])
        btns_all = widgets.HBox([btns1, btns2])
        return widgets.VBox(
            [widgets.Label(value="Operations"), btns_all],
            # layout=self.border_layout("50%"),
        )<|MERGE_RESOLUTION|>--- conflicted
+++ resolved
@@ -97,18 +97,12 @@
         self.txt_current_file = widgets.Text(description="Current file", **_TXT_STYLE)
         self.txt_current_file.observe(self._update_curr_file, "value")
         self.txt_curr_mpconfig = widgets.Text(
-<<<<<<< HEAD
-            description="Value of MSTICPYCONFIG", **_TXT_STYLE
-        )
-
-=======
             description="MSTICPYCONFIG setting", **_TXT_STYLE
         )
         self._txt_import_url = widgets.Text(
             description="MS Sentinel Portal URL", **_TXT_STYLE
         )
         self._last_workspace: Dict[str, Dict[str, str]]
->>>>>>> 09ca37bb
         self.buttons: Dict[str, widgets.Button] = {}
         self.btn_pane = self._setup_buttons()
         self.info_pane = widgets.VBox(
@@ -130,16 +124,6 @@
             layout=self.border_layout("99%"),
         )
 
-<<<<<<< HEAD
-        self.mp_config_def_path = os.environ.get("MSTICPYCONFIG", None)
-        if (
-            self.mp_config_def_path is not None
-            and not Path(self.mp_config_def_path).is_file()
-        ):
-            self.set_status(
-                "MSTICPYCONFIG env variable is pointing to invalid path."
-                + self.mp_config_def_path
-=======
         self.mp_config_env_path = os.environ.get("MSTICPYCONFIG", None)
         self.txt_curr_mpconfig.value = self.mp_config_env_path or ""
         self.mp_config_def_path = self.mp_config_env_path
@@ -150,7 +134,6 @@
             self.set_status(
                 "MSTICPYCONFIG env variable is pointing to invalid path."
                 + self.mp_config_env_path
->>>>>>> 09ca37bb
             )
             self.mp_config_def_path = self._DEF_FILENAME
         if settings is not None:
