--- conflicted
+++ resolved
@@ -136,11 +136,7 @@
         Parameters
         ----------
         auth_methods : List, optional
-<<<<<<< HEAD
-            list of prefered authentication methods to use, by default None
-=======
             list of preferred authentication methods to use, by default None
->>>>>>> d744557b
         silent : bool, optional
             Set true to prevent output during auth process, by default False
 
@@ -150,17 +146,11 @@
             If no valid credentials are found or if subscription client can't be created
 
         """
-<<<<<<< HEAD
-=======
         auth_methods = auth_methods or self.az_cloud_config.auth_methods
->>>>>>> d744557b
         self.credentials = az_connect(auth_methods=auth_methods, silent=silent)
         if not self.credentials:
             raise CloudError("Could not obtain credentials.")
         self._check_client("sub_client")
-<<<<<<< HEAD
-        self.sub_client = SubscriptionClient(self.credentials.modern)
-=======
         if only_interactive_cred(self.credentials.modern) and not silent:
             print("Check your default browser for interactive sign-in prompt.")
 
@@ -169,7 +159,6 @@
             base_url=self.endpoints.resource_manager,
             credential_scopes=[self.az_cloud_config.token_uri],
         )
->>>>>>> d744557b
         if not self.sub_client:
             raise CloudError("Could not create a Subscription client.")
         self.connected = True
@@ -181,11 +170,7 @@
         Returns
         -------
         pd.DataFrame
-<<<<<<< HEAD
-            Details of the subscriptions present in the users tentant.
-=======
             Details of the subscriptions present in the users tenant.
->>>>>>> d744557b
 
         Raises
         ------
@@ -799,17 +784,6 @@
                     ),
                 )
             else:
-<<<<<<< HEAD
-                setattr(self, client_name, client(self.credentials.modern, sub_id))  # type: ignore
-        else:
-            ex_client = getattr(self, client_name)
-            if (
-                sub_id
-                and ex_client._config.subscription_id  # pylint: disable=protected-access
-                != sub_id
-            ):
-                setattr(self, client_name, client(self.credentials.modern, sub_id))  # type: ignore
-=======
                 setattr(
                     self,
                     client_name,
@@ -820,7 +794,6 @@
                         credential_scopes=[self.az_cloud_config.token_uri],
                     ),
                 )
->>>>>>> d744557b
 
         if getattr(self, client_name) is None:
             raise CloudError("Could not create client")
