# -------------------------------------------------------------------------
# Copyright (c) Microsoft Corporation. All rights reserved.
# Licensed under the MIT License. See License.txt in the project root for
# license information.
# --------------------------------------------------------------------------
"""
Module for SQL to KQL Conversion.

This is an experiment conversion utility built to support a limited subset
of ANSI SQL.
<<<<<<< HEAD
It relies on mo-sql-parsing (https://github.com/klahnakoski/mo-sql-parsing)
=======

It relies on mo_sql_parsing (a maintained fork from the deprecated
https://github.com/mozilla/moz-sql-parser)
>>>>>>> a4acc63d
to parse the SQL syntax tree. Some hacky additions have been done to
allow table renaming and support for non ANSI SQL operators such as
RLIKE.

For a more complete translation help with SQL to KQL see
https://docs.microsoft.com/en-us/azure/data-explorer/kusto/query/sqlcheatsheet

Known limitations
-----------------

- Does not support aggregate functions in SELECT with no GROUP BY clause
- Does not support IN, EXISTS, HAVING operators
- Only partial support for AS naming (should work in SELECT expressions)

"""

import random
import re
from collections import namedtuple
from typing import Any, Dict, List, Optional, Tuple, Union

from ..common.exceptions import MsticpyImportExtraError

try:
<<<<<<< HEAD
=======
    # import moz_sql_parser
    # from moz_sql_parser import parse
>>>>>>> a4acc63d
    from mo_sql_parsing import parse
except ImportError as imp_err:
    raise MsticpyImportExtraError(
        "Cannot use this feature without mo-sql-parsing installed",
        title="Error importing mo_sql_parsing for sql_to_kql",
        extra="sql",
    ) from imp_err


from .._version import VERSION

__version__ = VERSION
__author__ = "Ian Hellen"

_DEBUG = False

FuncFormat = namedtuple("FuncFormat", "default, cust_arg_fmt, cust_func_format")

SQL_KQL_FUNC_MAP = {
    "add": FuncFormat(None, None, "{p0} + {p1}"),
    "avg": FuncFormat("avg", None, None),
    "base64": FuncFormat("base64_encode_tostring", None, None),
    "concat": FuncFormat("strcat", None, None),
    "count": FuncFormat("count", None, None),
    "if": FuncFormat("iif", None, None),
    "iif": FuncFormat("iif", None, None),
    "ifnull": FuncFormat(None, None, "iif(isnull({p0}), {p1}, {p0}))"),
    "in": FuncFormat("in", None, None),
    "instr": FuncFormat("indexof", None, None),
    "int": FuncFormat("toint", None, None),
    "isnotnull": FuncFormat("isnotnull", None, None),
    "isnull": FuncFormat("isnull", None, None),
    "left": FuncFormat("NA", None, None),
    "length": FuncFormat("strlen", None, None),
    "like": FuncFormat("NA", None, None),
    "locate": FuncFormat("indexof", None, None),
    "lower": FuncFormat("tolower", None, None),
    "lcase": FuncFormat("tolower", None, None),
    "ltrim": FuncFormat("trim_start", None, None),
    "max": FuncFormat("max", None, None),
    "mean": FuncFormat("mean", None, None),
    "min": FuncFormat("min", None, None),
    "position": FuncFormat("indexof", None, None),
    "regexp_extract": FuncFormat("extract", "{p1}, {p0}", None),  # swap params 0, 1
    "replace": FuncFormat("replace", None, None),
    "reverse": FuncFormat("reverse", None, None),
    "rtrim": FuncFormat("trim_end", None, None),
    "split": FuncFormat("split", None, None),
    "string": FuncFormat("tostring", None, None),
    "str": FuncFormat("tostring", None, None),
    "substr": FuncFormat("substring", None, None),
    "substring": FuncFormat("substring", None, None),
    "sum": FuncFormat("sum", None, None),
    "todatetime": FuncFormat("to_date", None, None),
    "translate": FuncFormat("translate", None, None),
    "trim": FuncFormat("trim", None, None),
    "unbase64": FuncFormat("base64_decode_tostring", None, None),
    "upper": FuncFormat("toupper", None, None),
}


AND = "and"
AS = "as"
ASC = "asc"
BETWEEN = "between"
CASE = "case"
COLLATE_NOCASE = "collate nocase"
CROSS_JOIN = "cross join"
DESC = "desc"
DISTINCT = "distinct"
ELSE = "else"
END = "end"
FROM = "from"
FULL_JOIN = "full join"
FULL_OUTER_JOIN = "full outer join"
GROUP_BY = "groupby"
HAVING = "having"
IN = "in"
INNER_JOIN = "inner join"
IS = "is"
IS_NOT = "is not"
JOIN = "join"
LEFT_JOIN = "left join"
LEFT_OUTER_JOIN = "left outer join"
LIKE = "like"
LIMIT = "limit"
NOT = "not"
NOT_BETWEEN = "not_between"
NOT_IN = "nin"
NOT_LIKE = "not_like"
NOT_RLIKE = "not_rlike"
OFFSET = "offset"
ON = "on"
OR = "or"
ORDER_BY = "orderby"
RIGHT_JOIN = "right join"
RIGHT_OUTER_JOIN = "right outer join"
RLIKE = "rlike"
SELECT = "select"
SELECT_DISTINCT = "select_distinct"
THEN = "then"
UNION = "union"
UNION_ALL = "union all"
USING = "using"
WHEN = "when"
WHERE = "where"
WITH = "with"

JOIN_KEYWORDS = {
    FULL_JOIN: "outer",
    FULL_OUTER_JOIN: "outer",
    INNER_JOIN: "inner",
    JOIN: "inner",
    LEFT_JOIN: "left",
    LEFT_OUTER_JOIN: "left",
    RIGHT_JOIN: "right",
    RIGHT_OUTER_JOIN: "right",
    CROSS_JOIN: "CROSS_JOIN_TODO",
}
JOIN_KEYWORDS = {kw.replace("_", " "): kql for kw, kql in JOIN_KEYWORDS.items()}

<<<<<<< HEAD

BINARY_OPS = {
    "concat": "+",
=======
BINARY_OPS = {
    "concat": "concat",
>>>>>>> a4acc63d
    "mul": "*",
    "div": "/",
    "mod": "%",
    "add": "+",
    "sub": "-",
<<<<<<< HEAD
    "binary_and": "&",
    "binary_or": "|",
=======
    "binary_and": "binary_and",
    "binary_or": "binary_or",
    "binary_xor": "binary_xor",
>>>>>>> a4acc63d
    "lt": "<",
    "lte": "<=",
    "gt": ">",
    "gte": ">=",
<<<<<<< HEAD
    "eq": "==",
    "neq": "!=",
    "nin": "!in",
    "nlike": "not matches regex",
    "rlike": "not matches regex",
    "not_between": "not between",
    "or": "or",
    "and": "and",
    "is": "==",
    "is not": "!=",
}


REMAPPED_KEYWORDS = {"RLIKE": "LIKE"}

=======
    "not_between": "not_between",
    "or": "or",
    "and": "and",
    "eq": "==",
    "neq": "!=",
    "nin": "!in",
    "rlike": "matches regex",
    "not_rlike": "not matches regex",
    "is": "==",
    "is_not": "!=",
}
>>>>>>> a4acc63d

# noqa: MC0001


def sql_to_kql(sql: str, target_tables: Dict[str, str] = None) -> str:
    """Parse SQL and return KQL equivalent."""
    # ensure literals are surrounded by single quotes
    sql = _single_quote_strings(sql)

    # replace table names
    if target_tables:
        for table in target_tables:
            sql = sql.replace(table, target_tables[table])
    # replace keywords
    # sql = _remap_kewords(sql)
    parsed_sql = parse(sql)
    query_lines = _parse_query(parsed_sql)
    return "\n".join(line for line in query_lines if line.strip())


def _parse_query(parsed_sql: Dict[str, Any]) -> List[str]:  # noqa: MC0001
    """Translate query or subquery."""
    query_lines: List[str] = []
    if isinstance(parsed_sql, str):
        return [parsed_sql]
    if FROM in parsed_sql:
        _process_from(parsed_sql[FROM], query_lines)
    if WHERE in parsed_sql:
        query_lines.append(f"| where {_parse_expression(parsed_sql[WHERE])}")

    if GROUP_BY in parsed_sql:
        _process_group_by(parsed_sql, query_lines)
        # Get rid of the SELECT statement since we've processed it in
        # the groupby
        parsed_sql.pop(SELECT, parsed_sql.pop(SELECT_DISTINCT, None))

    distinct_select: List[Dict[str, Any]] = []
    if SELECT_DISTINCT in parsed_sql:
        distinct_select.extend(parsed_sql[SELECT_DISTINCT])
        _process_select(
            parsed_sql[SELECT_DISTINCT], parsed_sql[SELECT_DISTINCT], query_lines
        )
    if SELECT in parsed_sql:
        _process_select(parsed_sql[SELECT], parsed_sql[SELECT], query_lines)
    if ORDER_BY in parsed_sql:
        query_lines.append(f"| order by {_create_order_by(parsed_sql[ORDER_BY])}")
    if distinct_select:
        query_lines.append(
            f"| distinct {', '.join(_create_distinct_list(distinct_select))}"
        )
    if LIMIT in parsed_sql:
        query_lines.append(f"| limit {parsed_sql[LIMIT]}")
    if UNION in parsed_sql:
        union_subquery = {UNION_ALL: parsed_sql[UNION]}
        query_lines.extend(_parse_query(union_subquery))
        query_lines.append("| distinct *")
    if UNION_ALL in parsed_sql:
        union_l_expr = "\n".join(_parse_query(parsed_sql[UNION_ALL][0]))
        query_lines.append(union_l_expr)
        union_r_expr = "\n  ".join(_parse_query(parsed_sql[UNION_ALL][1]))
        query_lines.append(f"| union ({union_r_expr}\n)")

    return query_lines


def _process_from(
    from_expr: Union[List[Dict[str, Any]], Dict[str, Any], str], query_lines: List[str]
):
    """Process FROM clause."""
    if isinstance(from_expr, dict) and UNION in from_expr:
        query_lines.extend(_parse_query(from_expr))
    elif isinstance(from_expr, dict):
        query_lines.extend(_parse_query(from_expr))
    elif isinstance(from_expr, str):
        query_lines.append((from_expr))
        return
    elif isinstance(from_expr, list):
        for from_item in from_expr:
            if isinstance(from_item, str):
                query_lines.append((from_item))
            elif isinstance(from_item, dict) and "value" in from_item:
                query_lines.extend(_parse_query(from_item.get("value")))  # type: ignore

    join_expr = from_expr if isinstance(from_expr, list) else [from_expr]
    join_list = _get_join_list(join_expr)
    for join_item in join_list:
        join_line = _parse_join(join_item)
        if join_line:
            query_lines.append(join_line)


def _process_select(
    parsed_sql: Dict[str, Any],
    expr_list: Union[List[Dict[Any, Any]], Dict[Any, Any]],
    query_lines: List[str],
):
    """Process SELECT clause."""
    # Expressions
    if parsed_sql == "*":
        return
    _db_print(expr_list, type(expr_list))
    select_list = expr_list if isinstance(expr_list, list) else [expr_list]
    select_list = _get_expr_list(select_list)
    project_items = []
    extend_items = []
    for item in select_list:
        value = _parse_expression(item["value"])
        name = item.get("name")
        if value != item["value"]:
            # if this isn't a simple rename - add to extend
            name = name or _gen_expr_name(item["value"])
            extend_items.append(f"{name} = {value}")
            project_items.append(name)
        else:
            if name:
                project_items.append(f"{name} = {value}")
            else:
                project_items.append(value)
    if extend_items:
        query_lines.append(f"| extend {', '.join(extend_items)}")
    if project_items:
        query_lines.append(f"| project {', '.join(project_items)}")


def _gen_expr_name(value):
    """Generate random expression name."""
    pref = "expr"
    if isinstance(value, str):
        return value
    if isinstance(value, dict):
        first_val = next(iter(value.values()))
        if isinstance(first_val, str):
            return first_val
        # prob a function so base the name on that
        pref = next(iter(value.keys()))
    # otherwise just generate a rand value as suffix
    suffix = str(random.randint(1000, 9999))  # nosec
    return f"{pref}_{suffix}"


def _get_expr_list(expr_list):
    if (
        isinstance(expr_list, list)
        and len(expr_list) == 1
        and isinstance(expr_list[0], dict)
        and isinstance(expr_list[0].get("value"), list)
    ):
        return expr_list[0]["value"]
    return expr_list


def _get_expr_value(expr_val):
    if isinstance(expr_val, dict) and "value" in expr_val:
        return expr_val["value"]
    if isinstance(expr_val, list):
        return _get_expr_list(expr_val)
    return expr_val


def _process_group_by(parsed_sql: Dict[str, Any], query_lines: List[str]):
    """Process GROUP BY clause."""
    group_by_expr = parsed_sql[GROUP_BY]
    group_by_expr = (
        group_by_expr if isinstance(group_by_expr, list) else [group_by_expr]
    )
    by_clause = ", ".join(val["value"] for val in group_by_expr if val.get("value"))

    expr_list = parsed_sql.get(SELECT, parsed_sql.get(SELECT_DISTINCT, []))
    group_by_expr_list = []
    expr_list = _get_expr_value(expr_list)
    for expr in expr_list:
        name_expr = ""
        if "name" in expr:
            name_expr = f"{expr.get('name')} = "
        if isinstance(expr.get("value"), str):
            group_by_expr_list.append(f"{name_expr}any({expr['value']})")
        else:
            group_by_expr_list.append(
                f"{name_expr}{_parse_expression(expr.get('value'))}"
            )
    query_lines.append(f"| summarize {', '.join(group_by_expr_list)} by {by_clause}")


# pylint: disable=too-many-return-statements, too-many-branches
def _parse_expression(expression):  # noqa: MC0001
    """Return parsed expression."""
    if _is_literal(expression)[0]:
        return _quote_literal(expression)
    if not isinstance(expression, dict):
        return expression
    if AND in expression:
        return "\n  and ".join(
            [f"({_parse_expression(expr)})" for expr in expression[AND]]
        )
    if OR in expression:
        return "\n  or ".join(
            [f"({_parse_expression(expr)})" for expr in expression[OR]]
        )
    if NOT in expression:
        return f" not ({_parse_expression(expression[NOT])})"
    if BETWEEN in expression:
        args = expression[BETWEEN]
        betw_expr = f"{_parse_expression(args[1])} .. {_parse_expression(args[2])}"
        return f"{args[0]} between ({betw_expr})"
    if NOT_BETWEEN in expression:
        args = expression[NOT_BETWEEN]
        betw_expr = f"{_parse_expression(args[1])} .. {_parse_expression(args[2])}"
        return f"{args[0]} !between ({betw_expr})"
    if IN in expression or NOT_IN in expression:
        sql_op = IN if IN in expression else NOT_IN
        kql_op = IN if IN in expression else "!in"
        args = expression[sql_op]

        right = _quote_literal(args[1])
        if isinstance(right, list):
            _db_print(args[1])
            arg_list = ", ".join([str(_parse_expression(l_item)) for l_item in right])
            return f"{args[0]} {kql_op} ({arg_list})"
        sub_query = "\n".join(_parse_query(right))
        return f"{args[0]} {kql_op} ({sub_query})"

    # Handle other operators
    oper = next(iter(expression.keys())) if expression else None
    if oper in BINARY_OPS:
        right = _parse_expression(expression[oper][1])
        left = _parse_expression(expression[oper][0])
        return f"{left} {BINARY_OPS[oper]} {right}"
    if LIKE in expression:
        return _process_like(expression)

    # For everything else, assume it's a function
    if expression:
        func, operand = next(iter(expression.items()))
        #         set_trace()
        if isinstance(operand, list):
            return _map_func(func, *operand)
        return _map_func(func, operand)
    return "EXPRESSION {expression} not resolved."


# pylint: enable=too-many-return-statements, too-many-branches


def _map_func(func: str, *args) -> str:
    """Return KQL function for SQL function."""
    func = func.lower().strip()
    args_dict = {f"p{idx}": arg for idx, arg in enumerate(args)}
    def_arg_fmt = ", ".join(f"{{{arg}}}" for arg in args_dict)
    if func not in SQL_KQL_FUNC_MAP:
        func_fmt = f"{func}({def_arg_fmt}) // WARNING unmapped function\n"
        return func_fmt.format(**args_dict)
    func_map = SQL_KQL_FUNC_MAP[func]

    if (
        func == "count"
        and isinstance(args[0], dict)
        and next(iter(args[0])) == "distinct"
    ):
        func_arg = _get_expr_value(args[0]["distinct"])
        return f"dcount({func_arg})"

    if not func_map.cust_arg_fmt and not func_map.cust_func_format:
        func_fmt = f"{func_map.default}({def_arg_fmt})"
        return func_fmt.format(**args_dict)
    if func_map.cust_arg_fmt:
        func_fmt = f"{func_map.default}({func_map.cust_arg_fmt})"
        return func_fmt.format(**args_dict)
    if func_map.cust_func_format:
        func_fmt = f"{func_map.cust_func_format}"
        return func_fmt.format(**args_dict)
    raise ValueError(f"Could not map function or args {func}{args_dict}")


def _quote_literal(expr: Union[str, List[str], Any]) -> Any:
    """Quote string if it is a literal."""
    literal, expr = _is_literal(expr)
    if not literal:
        return expr
    if isinstance(expr, str):
        return _quote(expr)
    if isinstance(expr, list):
        return [_quote(memb) for memb in expr]
    return expr


def _is_literal(expr: Union[Dict[str, Any], Any]) -> Tuple[bool, Any]:
    """Check if literal string."""
    if isinstance(expr, dict) and "literal" in expr:
        return True, expr["literal"]
    return False, expr


def _quote(expr: str) -> str:
    """Quote a string, if not already quoted."""
    if expr.startswith("'") and expr.endswith("'"):
        return expr
    return f"'{expr}'"


def _single_quote_strings(sql: str) -> str:
    """Replace unquoted double-quotes with single-quotes."""
    return re.sub(r"(?<![\\])\"", "'", sql)


def _format_order_item(item: Dict[str, Any]) -> str:
    """Return ORDER BY item with sort direction."""
    if "sort" in item:
        return f"{item['value']} {item['sort'].lower()}"
    return f"{item['value']}"


def _get_join_list(parsed_sql: List[Dict[str, Any]]) -> List[Dict[str, Any]]:
    """Return list of JOIN sub-expressions."""
    if not isinstance(parsed_sql, list):
        return []
    join_list = []
    for from_source in parsed_sql:
        if not isinstance(from_source, dict):
            continue
        join = JOIN_KEYWORDS & from_source.keys()
        if join:
            join_list.append(from_source)
    return join_list


def _rewrite_table_refs(join_expr: Union[Any, str, List], table_expr: str) -> str:
    """Rewrite dotted prefixes."""
    p_expr = _parse_expression(join_expr)
    prefixes = set(re.findall(r"(\w+)\.", p_expr))
    if not prefixes:
        return p_expr
    if f"{table_expr}" in prefixes:
        p_expr = p_expr.replace(f"{table_expr}.", "$right.")
        prefixes.remove(f"{table_expr}")
    for prefix in prefixes:
        p_expr = p_expr.replace(
            f"{prefix}.",
            "$right." if prefix.casefold() == table_expr.casefold() else "$left.",
        )
    return p_expr


def _parse_join(join_expr) -> Optional[str]:
    """Return translated JOIN expression."""
    join_type_set = JOIN_KEYWORDS & join_expr.keys()
    if not join_type_set:
        return None
    join_type = join_type_set.pop()
    table_expr = join_expr[join_type]
    kql_join_type = JOIN_KEYWORDS[join_type]
    if "value" in table_expr and "select" in table_expr["value"]:
        table_expr = table_expr["value"]

    p_table_expr = "\n  ".join(_parse_query(table_expr))
    if "name" in join_expr[join_type]:
        table_name = join_expr[join_type]["name"]
    else:
        table_name = p_table_expr.split(" ", maxsplit=1)[0].strip()
    on_expr = _parse_expression(join_expr["on"])
    on_expr = _rewrite_table_refs(on_expr, table_name)
    _db_print(table_expr, kql_join_type, p_table_expr)

    return f"| join kind={kql_join_type} ({p_table_expr}) on {on_expr}"


def _process_like(expression: Dict[str, Any]) -> str:
    """Process Like clause."""
    left = _parse_expression((expression[LIKE][0]))
    literal, right = _is_literal(expression[LIKE][1])
    if not (literal and isinstance(right, str)):
        raise ValueError(
            f"Right side operand {right} isn't usable in LIKE expression",
            f"{left} LIKE {right}",
        )
    if re.match("^[^%_]+[%_]$", right):
        oper = "startswith"
        right = right.replace("%", "").replace("_", "")
    elif re.match("^[%_][^%_]+$", right):
        oper = "endswith"
        right = right.replace("%", "").replace("_", "")
    elif re.match("^[%_][^%_]+[%_]$", right):
        oper = "contains"
        right = right.replace("%", "").replace("_", "")
    else:
        oper = "matches regex"
        right = right.replace("_", ".").replace("%", ".*")
    right = _quote(right)
    return f"{left} {oper} {right}"


def _create_distinct_list(distinct_select):
    distinct_list = []
    for distinct_item in distinct_select:
        if "name" in distinct_item:
            distinct_list.append(distinct_item["name"])
        else:
            val = _parse_expression(_get_expr_value(distinct_item))
            if val != distinct_item.get("value"):
                # If value was a complex expression we can't use
                # it directly so just revert to distinct *
                distinct_list = ["*"]
                break
            distinct_list.append(val)
    return distinct_list


def _create_order_by(order_by):
    if isinstance(order_by, list):
        return ", ".join(_format_order_item(item) for item in order_by)
    return _format_order_item(order_by)


def _db_print(*args, **kwargs):
    if _DEBUG:
        print(*args, **kwargs)<|MERGE_RESOLUTION|>--- conflicted
+++ resolved
@@ -8,13 +8,9 @@
 
 This is an experiment conversion utility built to support a limited subset
 of ANSI SQL.
-<<<<<<< HEAD
-It relies on mo-sql-parsing (https://github.com/klahnakoski/mo-sql-parsing)
-=======
-
-It relies on mo_sql_parsing (a maintained fork from the deprecated
-https://github.com/mozilla/moz-sql-parser)
->>>>>>> a4acc63d
+
+It relies on mo_sql_parsing https://github.com/klahnakoski/mo-sql-parsing
+(a maintained fork from the deprecated https://github.com/mozilla/moz-sql-parser)
 to parse the SQL syntax tree. Some hacky additions have been done to
 allow table renaming and support for non ANSI SQL operators such as
 RLIKE.
@@ -39,11 +35,6 @@
 from ..common.exceptions import MsticpyImportExtraError
 
 try:
-<<<<<<< HEAD
-=======
-    # import moz_sql_parser
-    # from moz_sql_parser import parse
->>>>>>> a4acc63d
     from mo_sql_parsing import parse
 except ImportError as imp_err:
     raise MsticpyImportExtraError(
@@ -165,48 +156,20 @@
 }
 JOIN_KEYWORDS = {kw.replace("_", " "): kql for kw, kql in JOIN_KEYWORDS.items()}
 
-<<<<<<< HEAD
-
-BINARY_OPS = {
-    "concat": "+",
-=======
 BINARY_OPS = {
     "concat": "concat",
->>>>>>> a4acc63d
     "mul": "*",
     "div": "/",
     "mod": "%",
     "add": "+",
     "sub": "-",
-<<<<<<< HEAD
-    "binary_and": "&",
-    "binary_or": "|",
-=======
     "binary_and": "binary_and",
     "binary_or": "binary_or",
     "binary_xor": "binary_xor",
->>>>>>> a4acc63d
     "lt": "<",
     "lte": "<=",
     "gt": ">",
     "gte": ">=",
-<<<<<<< HEAD
-    "eq": "==",
-    "neq": "!=",
-    "nin": "!in",
-    "nlike": "not matches regex",
-    "rlike": "not matches regex",
-    "not_between": "not between",
-    "or": "or",
-    "and": "and",
-    "is": "==",
-    "is not": "!=",
-}
-
-
-REMAPPED_KEYWORDS = {"RLIKE": "LIKE"}
-
-=======
     "not_between": "not_between",
     "or": "or",
     "and": "and",
@@ -218,7 +181,6 @@
     "is": "==",
     "is_not": "!=",
 }
->>>>>>> a4acc63d
 
 # noqa: MC0001
 
