--- conflicted
+++ resolved
@@ -275,10 +275,6 @@
             self._format_parameter(p_name, param_dict, settings, formatters)
 
         if formatters and Formatters.PARAM_HANDLER in formatters:
-<<<<<<< HEAD
-            return formatters[Formatters.PARAM_HANDLER](self._query, param_dict)
-        return self._query.format(**param_dict)
-=======
             return formatters[Formatters.PARAM_HANDLER](self._query, **param_dict)
         query = self._query.format(**param_dict)
         # Remove empty lines if variables supposed to contain new pipe elements.
@@ -287,7 +283,6 @@
         # {timeCondition}
         # | where key == "value"
         return re.sub(r"\n\s*\n", "\n", query)
->>>>>>> fb914ca5
 
     def _format_parameter(self, p_name, param_dict, param_settings, formatters):
         # The parameter may need custom formatting
