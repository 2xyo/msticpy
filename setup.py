--- conflicted
+++ resolved
@@ -8,27 +8,6 @@
 import re
 import setuptools
 
-<<<<<<< HEAD
-
-INSTALL_REQUIRES = [
-    "attrs>=18.2.0",
-    "bokeh>=1.0.2",
-    "deprecated>=1.2.4",
-    "folium>=0.9.0"
-    "ipython>=7.1.1",
-    "ipywidgets>=7.4.2",
-    "Kqlmagic>=0.1.94",
-    "matplotlib>=3.0.0",
-    "geoip2>=2.9.0",
-    "networkx>=2.2",
-    "numpy>=1.12.0",
-    "pandas>=0.23.0",
-    "requests>=2.20.1",
-    "scikit_learn>=0.20.2",
-    "setuptools>=40.6.2",
-    "typing>=3.6.6",
-    "urllib3>=1.24.0",
-=======
 INSTALL_REQUIRES = [
     "matplotlib>=3.0.0",
     "bokeh>=1.0.2",
@@ -45,7 +24,6 @@
     "scikit_learn>=0.20.2",
     "maxminddb_geolite2>=2018.0",
     "typing>=3.6.6",
->>>>>>> 29a5dcf4
 ]
 
 
@@ -55,14 +33,9 @@
 
 # pylint: enable=locally-disabled, invalid-name
 with open("msticpy/_version.py", "r") as fd:
-<<<<<<< HEAD
-    v_match = re.search(r'^VERSION\s*=\s*[\'"]([^\'"]*)[\'"]', fd.read(), re.MULTILINE)
-    __version__ = v_match.group(1) if v_match else "no version"
-=======
     __version__ = re.search(
         r'^VERSION\s*=\s*[\'"]([^\'"]*)[\'"]', fd.read(), re.MULTILINE
     ).group(1)
->>>>>>> 29a5dcf4
 
 setuptools.setup(
     name="msticpy",
@@ -74,19 +47,12 @@
     long_description=long_description,
     long_description_content_type="text/markdown",
     url="https://github.com/microsoft/msticpy",
-<<<<<<< HEAD
-    project_urls={
-        "Documentation": "https://msticpy.readthedocs.io",
-        "Code": "https://github.com/microsoft/msticpy",
-    },
-=======
     project_urls=OrderedDict(
         (
             ("Documentation", "http://msticpy.readthedocs.io"),
             ("Code", "https://github.com/microsoft/msticpy"),
         )
     ),
->>>>>>> 29a5dcf4
     python_requires=">=3.6",
     packages=setuptools.find_packages(exclude=["*.tests"]),
     classifiers=[
